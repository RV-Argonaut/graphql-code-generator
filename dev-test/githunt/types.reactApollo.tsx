--- conflicted
+++ resolved
@@ -3,79 +3,56 @@
 
 /** A list of options for the sort order of the feed */
 export enum FeedType {
-  Hot = "HOT",
-  New = "NEW",
-  Top = "TOP",
+  Hot = 'HOT',
+  New = 'NEW',
+  Top = 'TOP'
 }
 /** The type of vote to record, when submitting a vote */
 export enum VoteType {
-  Up = "UP",
-  Down = "DOWN",
-  Cancel = "CANCEL",
-}
-
+  Up = 'UP',
+  Down = 'DOWN',
+  Cancel = 'CANCEL'
+}
 
 // ====================================================
 // Documents
 // ====================================================
 
-
-
 export namespace OnCommentAdded {
   export type Variables = {
     repoFullName: string;
-  }
+  };
 
   export type Subscription = {
-<<<<<<< HEAD
-    __typename?: "Subscription";
-    
-    commentAdded: CommentAdded | null;
-  }
-=======
     __typename?: 'Subscription';
 
     commentAdded: Maybe<CommentAdded>;
   };
->>>>>>> 5302710a
 
   export type CommentAdded = {
-    __typename?: "Comment";
-    
+    __typename?: 'Comment';
+
     id: number;
-    
+
     postedBy: PostedBy;
-    
+
     createdAt: number;
-    
+
     content: string;
-  } 
+  };
 
   export type PostedBy = {
-    __typename?: "User";
-    
-    login: string;
-    
-    html_url: string;
-  } 
+    __typename?: 'User';
+
+    login: string;
+
+    html_url: string;
+  };
 }
 
 export namespace Comment {
   export type Variables = {
     repoFullName: string;
-<<<<<<< HEAD
-    limit?: number | null;
-    offset?: number | null;
-  }
-
-  export type Query = {
-    __typename?: "Query";
-    
-    currentUser: CurrentUser | null;
-    
-    entry: Entry | null;
-  }
-=======
     limit?: Maybe<number>;
     offset?: Maybe<number>;
   };
@@ -87,118 +64,81 @@
 
     entry: Maybe<Entry>;
   };
->>>>>>> 5302710a
 
   export type CurrentUser = {
-    __typename?: "User";
-    
-    login: string;
-    
-    html_url: string;
-  } 
+    __typename?: 'User';
+
+    login: string;
+
+    html_url: string;
+  };
 
   export type Entry = {
-    __typename?: "Entry";
-    
+    __typename?: 'Entry';
+
     id: number;
-    
+
     postedBy: PostedBy;
-    
+
     createdAt: number;
-<<<<<<< HEAD
-    
-    comments: (Comments | null)[];
-    
-=======
 
     comments: (Maybe<Comments>)[];
 
->>>>>>> 5302710a
     commentCount: number;
-    
+
     repository: Repository;
-  } 
+  };
 
   export type PostedBy = {
-    __typename?: "User";
-    
-    login: string;
-    
-    html_url: string;
-  } 
-
-  export type Comments = CommentsPageComment.Fragment
+    __typename?: 'User';
+
+    login: string;
+
+    html_url: string;
+  };
+
+  export type Comments = CommentsPageComment.Fragment;
 
   export type Repository = {
-    __typename?: RepositoryInlineFragment["__typename"];
-    
+    __typename?: RepositoryInlineFragment['__typename'];
+
     full_name: string;
-    
-    html_url: string;
-  }  & RepositoryInlineFragment
+
+    html_url: string;
+  } & RepositoryInlineFragment;
 
   export type RepositoryInlineFragment = {
-<<<<<<< HEAD
-    __typename?: "Repository";
-    
-    description: string | null;
-    
-    open_issues_count: number | null;
-    
-=======
     __typename?: 'Repository';
 
     description: Maybe<string>;
 
     open_issues_count: Maybe<number>;
 
->>>>>>> 5302710a
     stargazers_count: number;
-  } 
+  };
 }
 
 export namespace CurrentUserForProfile {
-  export type Variables = {
-  }
+  export type Variables = {};
 
   export type Query = {
-<<<<<<< HEAD
-    __typename?: "Query";
-    
-    currentUser: CurrentUser | null;
-  }
-=======
     __typename?: 'Query';
 
     currentUser: Maybe<CurrentUser>;
   };
->>>>>>> 5302710a
 
   export type CurrentUser = {
-    __typename?: "User";
-    
-    login: string;
-    
+    __typename?: 'User';
+
+    login: string;
+
     avatar_url: string;
-  } 
+  };
 }
 
 export namespace Feed {
   export type Variables = {
     type: FeedType;
-<<<<<<< HEAD
-    offset?: number | null;
-    limit?: number | null;
-  }
-
-  export type Query = {
-    __typename?: "Query";
-    
-    currentUser: CurrentUser | null;
-    
-    feed: (Feed | null)[] | null;
-  }
-=======
     offset?: Maybe<number>;
     limit?: Maybe<number>;
   };
@@ -210,640 +150,434 @@
 
     feed: Maybe<(Maybe<Feed>)[]>;
   };
->>>>>>> 5302710a
 
   export type CurrentUser = {
-    __typename?: "User";
-    
-    login: string;
-  } 
-
-  export type Feed = FeedEntry.Fragment
+    __typename?: 'User';
+
+    login: string;
+  };
+
+  export type Feed = FeedEntry.Fragment;
 }
 
 export namespace SubmitRepository {
   export type Variables = {
     repoFullName: string;
-  }
+  };
 
   export type Mutation = {
-<<<<<<< HEAD
-    __typename?: "Mutation";
-    
-    submitRepository: SubmitRepository | null;
-  }
-=======
     __typename?: 'Mutation';
 
     submitRepository: Maybe<SubmitRepository>;
   };
->>>>>>> 5302710a
 
   export type SubmitRepository = {
-    __typename?: "Entry";
-    
+    __typename?: 'Entry';
+
     createdAt: number;
-  } 
+  };
 }
 
 export namespace SubmitComment {
   export type Variables = {
     repoFullName: string;
     commentContent: string;
-  }
+  };
 
   export type Mutation = {
-<<<<<<< HEAD
-    __typename?: "Mutation";
-    
-    submitComment: SubmitComment | null;
-  }
-=======
     __typename?: 'Mutation';
 
     submitComment: Maybe<SubmitComment>;
   };
->>>>>>> 5302710a
-
-  export type SubmitComment = CommentsPageComment.Fragment
+
+  export type SubmitComment = CommentsPageComment.Fragment;
 }
 
 export namespace Vote {
   export type Variables = {
     repoFullName: string;
     type: VoteType;
-  }
+  };
 
   export type Mutation = {
-<<<<<<< HEAD
-    __typename?: "Mutation";
-    
-    vote: Vote | null;
-  }
-=======
     __typename?: 'Mutation';
 
     vote: Maybe<Vote>;
   };
->>>>>>> 5302710a
 
   export type Vote = {
-    __typename?: "Entry";
-    
+    __typename?: 'Entry';
+
     score: number;
-    
+
     id: number;
-    
+
     vote: _Vote;
-  } 
+  };
 
   export type _Vote = {
-    __typename?: "Vote";
-    
+    __typename?: 'Vote';
+
     vote_value: number;
-  } 
+  };
 }
 
 export namespace CommentsPageComment {
   export type Fragment = {
-    __typename?: "Comment";
-    
+    __typename?: 'Comment';
+
     id: number;
-    
+
     postedBy: PostedBy;
-    
+
     createdAt: number;
-    
+
     content: string;
-  }
+  };
 
   export type PostedBy = {
-    __typename?: "User";
-    
-    login: string;
-    
-    html_url: string;
-  }
+    __typename?: 'User';
+
+    login: string;
+
+    html_url: string;
+  };
 }
 
 export namespace FeedEntry {
   export type Fragment = {
-    __typename?: "Entry";
-    
+    __typename?: 'Entry';
+
     id: number;
-    
+
     commentCount: number;
-    
+
     repository: Repository;
-  } & (VoteButtons.Fragment & RepoInfo.Fragment)
+  } & (VoteButtons.Fragment & RepoInfo.Fragment);
 
   export type Repository = {
-    __typename?: "Repository";
-    
+    __typename?: 'Repository';
+
     full_name: string;
-    
-    html_url: string;
-<<<<<<< HEAD
-    
-    owner: Owner | null;
-  }
-=======
+
+    html_url: string;
 
     owner: Maybe<Owner>;
   };
->>>>>>> 5302710a
 
   export type Owner = {
-    __typename?: "User";
-    
+    __typename?: 'User';
+
     avatar_url: string;
-  }
+  };
 }
 
 export namespace RepoInfo {
   export type Fragment = {
-    __typename?: "Entry";
-    
+    __typename?: 'Entry';
+
     createdAt: number;
-    
+
     repository: Repository;
-    
+
     postedBy: PostedBy;
-  }
+  };
 
   export type Repository = {
-<<<<<<< HEAD
-    __typename?: "Repository";
-    
-    description: string | null;
-    
+    __typename?: 'Repository';
+
+    description: Maybe<string>;
+
     stargazers_count: number;
-    
-    open_issues_count: number | null;
-  }
-=======
-    __typename?: 'Repository';
-
-    description: Maybe<string>;
-
-    stargazers_count: number;
 
     open_issues_count: Maybe<number>;
   };
->>>>>>> 5302710a
 
   export type PostedBy = {
-    __typename?: "User";
-    
-    html_url: string;
-    
-    login: string;
-  }
+    __typename?: 'User';
+
+    html_url: string;
+
+    login: string;
+  };
 }
 
 export namespace VoteButtons {
   export type Fragment = {
-    __typename?: "Entry";
-    
+    __typename?: 'Entry';
+
     score: number;
-    
+
     vote: Vote;
-  }
+  };
 
   export type Vote = {
-    __typename?: "Vote";
-    
+    __typename?: 'Vote';
+
     vote_value: number;
-  }
+  };
 }
 
 import * as ReactApollo from 'react-apollo';
 import * as React from 'react';
 
 import gql from 'graphql-tag';
-
-
 
 // ====================================================
 // Fragments
 // ====================================================
 
-
-
-          export namespace CommentsPageComment {
-            export const FragmentDoc = gql`
+export namespace CommentsPageComment {
+  export const FragmentDoc = gql`
     fragment CommentsPageComment on Comment {
-  id
-  postedBy {
-    login
-    html_url
-  }
-  createdAt
-  content
-}
-    
-      
-    
-  `;
-          }
-        
-
-          export namespace VoteButtons {
-            export const FragmentDoc = gql`
+      id
+      postedBy {
+        login
+        html_url
+      }
+      createdAt
+      content
+    }
+  `;
+}
+
+export namespace VoteButtons {
+  export const FragmentDoc = gql`
     fragment VoteButtons on Entry {
-  score
-  vote {
-    vote_value
-  }
-}
-    
-      
-    
-  `;
-          }
-        
-
-          export namespace RepoInfo {
-            export const FragmentDoc = gql`
+      score
+      vote {
+        vote_value
+      }
+    }
+  `;
+}
+
+export namespace RepoInfo {
+  export const FragmentDoc = gql`
     fragment RepoInfo on Entry {
-  createdAt
-  repository {
-    description
-    stargazers_count
-    open_issues_count
-  }
-  postedBy {
-    html_url
-    login
-  }
-}
-    
-      
-    
-  `;
-          }
-        
-
-          export namespace FeedEntry {
-            export const FragmentDoc = gql`
+      createdAt
+      repository {
+        description
+        stargazers_count
+        open_issues_count
+      }
+      postedBy {
+        html_url
+        login
+      }
+    }
+  `;
+}
+
+export namespace FeedEntry {
+  export const FragmentDoc = gql`
     fragment FeedEntry on Entry {
-  id
-  commentCount
-  repository {
-    full_name
-    html_url
-    owner {
-      avatar_url
-    }
-  }
-  ...VoteButtons
-  ...RepoInfo
-}
-    
-      ${VoteButtons.FragmentDoc}
-${RepoInfo.FragmentDoc}
-    
-  `;
-          }
-        
-
-
+      id
+      commentCount
+      repository {
+        full_name
+        html_url
+        owner {
+          avatar_url
+        }
+      }
+      ...VoteButtons
+      ...RepoInfo
+    }
+
+    ${VoteButtons.FragmentDoc}
+    ${RepoInfo.FragmentDoc}
+  `;
+}
 
 // ====================================================
 // Components
 // ====================================================
 
-
 export namespace OnCommentAdded {
-    export const Document = gql`
+  export const Document = gql`
     subscription onCommentAdded($repoFullName: String!) {
-  commentAdded(repoFullName: $repoFullName) {
-    id
-    postedBy {
-      login
-      html_url
-    }
-    createdAt
-    content
-  }
-}
-    
-      
-    
-  `;
-     export class Component extends React.Component<Partial<ReactApollo.SubscriptionProps<Subscription, Variables>>> {
-        render(){
-            return (
-                <ReactApollo.Subscription<Subscription, Variables>
-                subscription={ Document }
-                {...(this as any)['props'] as any}
-                />
-            );
+      commentAdded(repoFullName: $repoFullName) {
+        id
+        postedBy {
+          login
+          html_url
         }
-    }
-    export type Props<TChildProps = any> = 
-            Partial<
-                ReactApollo.DataProps<
-                                        Subscription, 
-                                        Variables
-                                    >
-                    >
-         & TChildProps;
-    export function HOC<TProps, TChildProps = any>(operationOptions: 
-            ReactApollo.OperationOption<
-                TProps, 
-                Subscription,
-                Variables,
-                Props<TChildProps>
-            > | undefined){
-        return ReactApollo.graphql<TProps, Subscription, Variables, Props<TChildProps>>(
-            Document,
-            operationOptions
-        );
-    };
+        createdAt
+        content
+      }
+    }
+  `;
+  export class Component extends React.Component<Partial<ReactApollo.SubscriptionProps<Subscription, Variables>>> {
+    render() {
+      return (
+        <ReactApollo.Subscription<Subscription, Variables> subscription={Document} {...(this as any)['props'] as any} />
+      );
+    }
+  }
+  export type Props<TChildProps = any> = Partial<ReactApollo.DataProps<Subscription, Variables>> & TChildProps;
+  export function HOC<TProps, TChildProps = any>(
+    operationOptions: ReactApollo.OperationOption<TProps, Subscription, Variables, Props<TChildProps>> | undefined
+  ) {
+    return ReactApollo.graphql<TProps, Subscription, Variables, Props<TChildProps>>(Document, operationOptions);
+  }
 }
 export namespace Comment {
-    export const Document = gql`
+  export const Document = gql`
     query Comment($repoFullName: String!, $limit: Int, $offset: Int) {
-  currentUser {
-    login
-    html_url
-  }
-  entry(repoFullName: $repoFullName) {
-    id
-    postedBy {
-      login
-      html_url
-    }
-    createdAt
-    comments(limit: $limit, offset: $offset) {
-      ...CommentsPageComment
-    }
-    commentCount
-    repository {
-      full_name
-      html_url
-      ... on Repository {
-        description
-        open_issues_count
-        stargazers_count
-      }
-    }
-  }
-}
-    
-      ${CommentsPageComment.FragmentDoc}
-    
-  `;
-     export class Component extends React.Component<Partial<ReactApollo.QueryProps<Query, Variables>>> {
-        render(){
-            return (
-                <ReactApollo.Query<Query, Variables>
-                query={ Document }
-                {...(this as any)['props'] as any}
-                />
-            );
+      currentUser {
+        login
+        html_url
+      }
+      entry(repoFullName: $repoFullName) {
+        id
+        postedBy {
+          login
+          html_url
         }
-    }
-    export type Props<TChildProps = any> = 
-            Partial<
-                ReactApollo.DataProps<
-                                        Query, 
-                                        Variables
-                                    >
-                    >
-         & TChildProps;
-    export function HOC<TProps, TChildProps = any>(operationOptions: 
-            ReactApollo.OperationOption<
-                TProps, 
-                Query,
-                Variables,
-                Props<TChildProps>
-            > | undefined){
-        return ReactApollo.graphql<TProps, Query, Variables, Props<TChildProps>>(
-            Document,
-            operationOptions
-        );
-    };
+        createdAt
+        comments(limit: $limit, offset: $offset) {
+          ...CommentsPageComment
+        }
+        commentCount
+        repository {
+          full_name
+          html_url
+          ... on Repository {
+            description
+            open_issues_count
+            stargazers_count
+          }
+        }
+      }
+    }
+
+    ${CommentsPageComment.FragmentDoc}
+  `;
+  export class Component extends React.Component<Partial<ReactApollo.QueryProps<Query, Variables>>> {
+    render() {
+      return <ReactApollo.Query<Query, Variables> query={Document} {...(this as any)['props'] as any} />;
+    }
+  }
+  export type Props<TChildProps = any> = Partial<ReactApollo.DataProps<Query, Variables>> & TChildProps;
+  export function HOC<TProps, TChildProps = any>(
+    operationOptions: ReactApollo.OperationOption<TProps, Query, Variables, Props<TChildProps>> | undefined
+  ) {
+    return ReactApollo.graphql<TProps, Query, Variables, Props<TChildProps>>(Document, operationOptions);
+  }
 }
 export namespace CurrentUserForProfile {
-    export const Document = gql`
+  export const Document = gql`
     query CurrentUserForProfile {
-  currentUser {
-    login
-    avatar_url
-  }
-}
-    
-      
-    
-  `;
-     export class Component extends React.Component<Partial<ReactApollo.QueryProps<Query, Variables>>> {
-        render(){
-            return (
-                <ReactApollo.Query<Query, Variables>
-                query={ Document }
-                {...(this as any)['props'] as any}
-                />
-            );
+      currentUser {
+        login
+        avatar_url
+      }
+    }
+  `;
+  export class Component extends React.Component<Partial<ReactApollo.QueryProps<Query, Variables>>> {
+    render() {
+      return <ReactApollo.Query<Query, Variables> query={Document} {...(this as any)['props'] as any} />;
+    }
+  }
+  export type Props<TChildProps = any> = Partial<ReactApollo.DataProps<Query, Variables>> & TChildProps;
+  export function HOC<TProps, TChildProps = any>(
+    operationOptions: ReactApollo.OperationOption<TProps, Query, Variables, Props<TChildProps>> | undefined
+  ) {
+    return ReactApollo.graphql<TProps, Query, Variables, Props<TChildProps>>(Document, operationOptions);
+  }
+}
+export namespace Feed {
+  export const Document = gql`
+    query Feed($type: FeedType!, $offset: Int, $limit: Int) {
+      currentUser {
+        login
+      }
+      feed(type: $type, offset: $offset, limit: $limit) {
+        ...FeedEntry
+      }
+    }
+
+    ${FeedEntry.FragmentDoc}
+  `;
+  export class Component extends React.Component<Partial<ReactApollo.QueryProps<Query, Variables>>> {
+    render() {
+      return <ReactApollo.Query<Query, Variables> query={Document} {...(this as any)['props'] as any} />;
+    }
+  }
+  export type Props<TChildProps = any> = Partial<ReactApollo.DataProps<Query, Variables>> & TChildProps;
+  export function HOC<TProps, TChildProps = any>(
+    operationOptions: ReactApollo.OperationOption<TProps, Query, Variables, Props<TChildProps>> | undefined
+  ) {
+    return ReactApollo.graphql<TProps, Query, Variables, Props<TChildProps>>(Document, operationOptions);
+  }
+}
+export namespace SubmitRepository {
+  export const Document = gql`
+    mutation submitRepository($repoFullName: String!) {
+      submitRepository(repoFullName: $repoFullName) {
+        createdAt
+      }
+    }
+  `;
+  export class Component extends React.Component<Partial<ReactApollo.MutationProps<Mutation, Variables>>> {
+    render() {
+      return <ReactApollo.Mutation<Mutation, Variables> mutation={Document} {...(this as any)['props'] as any} />;
+    }
+  }
+  export type Props<TChildProps = any> = Partial<ReactApollo.MutateProps<Mutation, Variables>> & TChildProps;
+  export type MutationFn = ReactApollo.MutationFn<Mutation, Variables>;
+  export function HOC<TProps, TChildProps = any>(
+    operationOptions: ReactApollo.OperationOption<TProps, Mutation, Variables, Props<TChildProps>> | undefined
+  ) {
+    return ReactApollo.graphql<TProps, Mutation, Variables, Props<TChildProps>>(Document, operationOptions);
+  }
+}
+export namespace SubmitComment {
+  export const Document = gql`
+    mutation submitComment($repoFullName: String!, $commentContent: String!) {
+      submitComment(repoFullName: $repoFullName, commentContent: $commentContent) {
+        ...CommentsPageComment
+      }
+    }
+
+    ${CommentsPageComment.FragmentDoc}
+  `;
+  export class Component extends React.Component<Partial<ReactApollo.MutationProps<Mutation, Variables>>> {
+    render() {
+      return <ReactApollo.Mutation<Mutation, Variables> mutation={Document} {...(this as any)['props'] as any} />;
+    }
+  }
+  export type Props<TChildProps = any> = Partial<ReactApollo.MutateProps<Mutation, Variables>> & TChildProps;
+  export type MutationFn = ReactApollo.MutationFn<Mutation, Variables>;
+  export function HOC<TProps, TChildProps = any>(
+    operationOptions: ReactApollo.OperationOption<TProps, Mutation, Variables, Props<TChildProps>> | undefined
+  ) {
+    return ReactApollo.graphql<TProps, Mutation, Variables, Props<TChildProps>>(Document, operationOptions);
+  }
+}
+export namespace Vote {
+  export const Document = gql`
+    mutation vote($repoFullName: String!, $type: VoteType!) {
+      vote(repoFullName: $repoFullName, type: $type) {
+        score
+        id
+        vote {
+          vote_value
         }
-    }
-    export type Props<TChildProps = any> = 
-            Partial<
-                ReactApollo.DataProps<
-                                        Query, 
-                                        Variables
-                                    >
-                    >
-         & TChildProps;
-    export function HOC<TProps, TChildProps = any>(operationOptions: 
-            ReactApollo.OperationOption<
-                TProps, 
-                Query,
-                Variables,
-                Props<TChildProps>
-            > | undefined){
-        return ReactApollo.graphql<TProps, Query, Variables, Props<TChildProps>>(
-            Document,
-            operationOptions
-        );
-    };
-}
-export namespace Feed {
-    export const Document = gql`
-    query Feed($type: FeedType!, $offset: Int, $limit: Int) {
-  currentUser {
-    login
-  }
-  feed(type: $type, offset: $offset, limit: $limit) {
-    ...FeedEntry
-  }
-}
-    
-      ${FeedEntry.FragmentDoc}
-    
-  `;
-     export class Component extends React.Component<Partial<ReactApollo.QueryProps<Query, Variables>>> {
-        render(){
-            return (
-                <ReactApollo.Query<Query, Variables>
-                query={ Document }
-                {...(this as any)['props'] as any}
-                />
-            );
-        }
-    }
-    export type Props<TChildProps = any> = 
-            Partial<
-                ReactApollo.DataProps<
-                                        Query, 
-                                        Variables
-                                    >
-                    >
-         & TChildProps;
-    export function HOC<TProps, TChildProps = any>(operationOptions: 
-            ReactApollo.OperationOption<
-                TProps, 
-                Query,
-                Variables,
-                Props<TChildProps>
-            > | undefined){
-        return ReactApollo.graphql<TProps, Query, Variables, Props<TChildProps>>(
-            Document,
-            operationOptions
-        );
-    };
-}
-export namespace SubmitRepository {
-    export const Document = gql`
-    mutation submitRepository($repoFullName: String!) {
-  submitRepository(repoFullName: $repoFullName) {
-    createdAt
-  }
-}
-    
-      
-    
-  `;
-     export class Component extends React.Component<Partial<ReactApollo.MutationProps<Mutation, Variables>>> {
-        render(){
-            return (
-                <ReactApollo.Mutation<Mutation, Variables>
-                mutation={ Document }
-                {...(this as any)['props'] as any}
-                />
-            );
-        }
-    }
-    export type Props<TChildProps = any> = 
-            Partial<
-                ReactApollo.MutateProps<
-                                        Mutation, 
-                                        Variables
-                                        >
-                >
-         & TChildProps;
-    export type MutationFn = ReactApollo.MutationFn<Mutation, Variables>;
-    export function HOC<TProps, TChildProps = any>(operationOptions: 
-            ReactApollo.OperationOption<
-                TProps, 
-                Mutation,
-                Variables,
-                Props<TChildProps>
-            > | undefined){
-        return ReactApollo.graphql<TProps, Mutation, Variables, Props<TChildProps>>(
-            Document,
-            operationOptions
-        );
-    };
-}
-export namespace SubmitComment {
-    export const Document = gql`
-    mutation submitComment($repoFullName: String!, $commentContent: String!) {
-  submitComment(repoFullName: $repoFullName, commentContent: $commentContent) {
-    ...CommentsPageComment
-  }
-}
-    
-      ${CommentsPageComment.FragmentDoc}
-    
-  `;
-     export class Component extends React.Component<Partial<ReactApollo.MutationProps<Mutation, Variables>>> {
-        render(){
-            return (
-                <ReactApollo.Mutation<Mutation, Variables>
-                mutation={ Document }
-                {...(this as any)['props'] as any}
-                />
-            );
-        }
-    }
-    export type Props<TChildProps = any> = 
-            Partial<
-                ReactApollo.MutateProps<
-                                        Mutation, 
-                                        Variables
-                                        >
-                >
-         & TChildProps;
-    export type MutationFn = ReactApollo.MutationFn<Mutation, Variables>;
-    export function HOC<TProps, TChildProps = any>(operationOptions: 
-            ReactApollo.OperationOption<
-                TProps, 
-                Mutation,
-                Variables,
-                Props<TChildProps>
-            > | undefined){
-        return ReactApollo.graphql<TProps, Mutation, Variables, Props<TChildProps>>(
-            Document,
-            operationOptions
-        );
-    };
-}
-export namespace Vote {
-    export const Document = gql`
-    mutation vote($repoFullName: String!, $type: VoteType!) {
-  vote(repoFullName: $repoFullName, type: $type) {
-    score
-    id
-    vote {
-      vote_value
-    }
-  }
-}
-    
-      
-    
-  `;
-     export class Component extends React.Component<Partial<ReactApollo.MutationProps<Mutation, Variables>>> {
-        render(){
-            return (
-                <ReactApollo.Mutation<Mutation, Variables>
-                mutation={ Document }
-                {...(this as any)['props'] as any}
-                />
-            );
-        }
-    }
-    export type Props<TChildProps = any> = 
-            Partial<
-                ReactApollo.MutateProps<
-                                        Mutation, 
-                                        Variables
-                                        >
-                >
-         & TChildProps;
-    export type MutationFn = ReactApollo.MutationFn<Mutation, Variables>;
-    export function HOC<TProps, TChildProps = any>(operationOptions: 
-            ReactApollo.OperationOption<
-                TProps, 
-                Mutation,
-                Variables,
-                Props<TChildProps>
-            > | undefined){
-        return ReactApollo.graphql<TProps, Mutation, Variables, Props<TChildProps>>(
-            Document,
-            operationOptions
-        );
-    };
+      }
+    }
+  `;
+  export class Component extends React.Component<Partial<ReactApollo.MutationProps<Mutation, Variables>>> {
+    render() {
+      return <ReactApollo.Mutation<Mutation, Variables> mutation={Document} {...(this as any)['props'] as any} />;
+    }
+  }
+  export type Props<TChildProps = any> = Partial<ReactApollo.MutateProps<Mutation, Variables>> & TChildProps;
+  export type MutationFn = ReactApollo.MutationFn<Mutation, Variables>;
+  export function HOC<TProps, TChildProps = any>(
+    operationOptions: ReactApollo.OperationOption<TProps, Mutation, Variables, Props<TChildProps>> | undefined
+  ) {
+    return ReactApollo.graphql<TProps, Mutation, Variables, Props<TChildProps>>(Document, operationOptions);
+  }
 }