--- conflicted
+++ resolved
@@ -432,18 +432,9 @@
         }
       );
 
-<<<<<<< HEAD
-      expect(content).toBeSimilarStringTo(
-        `export type TestProps<TChildProps = {}> = Partial<ReactApollo.DataProps<TestQuery, TestQueryVariables>> & TChildProps;`
-      );
-
-      expect(content)
-        .toBeSimilarStringTo(`export function withTest<TProps, TChildProps = {}>(operationOptions: ReactApollo.OperationOption<
-=======
       expect(content).toBeSimilarStringTo(`export type TestProps<TChildProps = {}> = Partial<ReactApollo.DataProps<TestQuery, TestQueryVariables>> & TChildProps;`);
 
       expect(content).toBeSimilarStringTo(`export function withTest<TProps, TChildProps = {}>(operationOptions: ReactApollo.OperationOption<
->>>>>>> db932149
   TProps,
   TestQuery,
   TestQueryVariables,
