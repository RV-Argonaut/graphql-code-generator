import { DepGraph } from 'dependency-graph';
import gqlTag from 'graphql-tag';
import { Operation } from 'graphql-codegen-core';
import { Fragment } from 'graphql-codegen-core';

export const propsType = convert => ({ name, operationType }: any, options: Handlebars.HelperOptions) => {
  const { noNamespaces } = options.data.root.config || { noNamespaces: false };
  if (operationType === 'mutation') {
    return `
            Partial<
                ReactApollo.MutateProps<
                                        ${noNamespaces ? convert(name, 'typeNames') : ''}Mutation, 
                                        ${noNamespaces ? convert(name, 'typeNames') : ''}Variables
                                        >
                >
        `;
  } else {
    return `
            Partial<
                ReactApollo.DataProps<
                                        ${noNamespaces ? convert(name, 'typeNames') : ''}${convert(operationType)}, 
                                        ${noNamespaces ? convert(name, 'typeNames') : ''}Variables
                                    >
                    >
        `;
  }
};

export const generateFragments = convert => (fragments: Fragment[], options: Handlebars.HelperOptions): string => {
  const cachedFragments: Record<string, any> = {};
  if (!fragments) {
    return '';
  }
  const graph = new DepGraph<Fragment>({ circular: true });
  fragments.forEach(fragment => {
    graph.addNode(fragment.name, fragment);
  });
  fragments.forEach(fragment => {
    const depends = extractFragments(fragment.document);
    if (depends) {
      depends.forEach(name => {
        graph.addDependency(fragment.name, name);
      });
    }
  });
  return graph
    .overallOrder()
    .map(name => generateFragment(graph.getNodeData(name), options))
    .join('\n');

  function generateFragment(fragment: any, options: any): string | void {
    const cached = cachedFragments[fragment.name];
    if (!cached) {
      cachedFragments[fragment.name] = fragment;
      const config = options.data.root.config || {};
      const pascalCasedFragmentName = convert(fragment.name, 'typeNames');
      // fooBar, FooBar and foo_bar may cause conflict due to the pascalCase.
      // Because all of them will have same namespace FooBar
      if (config.noNamespaces) {
        return `
          export const ${pascalCasedFragmentName}FragmentDoc = ${gql(convert)(fragment, options)};
        `;
      } else {
        return `
          export namespace ${pascalCasedFragmentName} {
            export const FragmentDoc = ${gql(convert)(fragment, options)};
          }
        `;
      }
    } else {
      if (fragment.document !== cached.document) {
        throw new Error(`Duplicated fragment called '${fragment.name}'`);
      }
    }
  }
};

export const gql = convert => (operation: Operation, options: Handlebars.HelperOptions): string => {
  const config = options.data.root.config || {};

  const doc = `
    ${operation.document}
    ${includeFragments(transformFragments(convert)(operation.document, options))}
  `;

  return config.noGraphqlTag ? JSON.stringify(gqlTag(doc)) : 'gql`' + doc + '`';
};

function includeFragments(fragments: string[]): string {
  if (fragments) {
    return `
      ${fragments
        .filter((name, i, all) => all.indexOf(name) === i)
        .map(name => '${' + name + '}')
        .join('\n')}
    `;
  }

  return '';
}

export function extractFragments(document: string): string[] | undefined {
  return (document.match(/\.\.\.[a-z0-9\_]+/gi) || []).map(name => name.replace('...', ''));
}

const transformFragments = convert => (document: string, options: Handlebars.HelperOptions): string[] | undefined => {
  return extractFragments(document).map(document => toFragmentName(convert)(document, options));
};

export const toFragmentName = convert => (fragmentName: string, options: Handlebars.HelperOptions): string => {
  const config = options.data.root.config || {};

  if (config.noNamespaces) {
    return convert(`${fragmentName}FragmentDoc`, 'typeNames');
  } else {
    return convert(fragmentName, 'typeNames') + '.FragmentDoc';
  }
};

export const shouldOutputHook = (operationType: string, options: Handlebars.HelperOptions): boolean => {
  const config = options.data.root.config || {};
  return operationType !== 'subscription' || config.withSubscriptionHooks;
};

<<<<<<< HEAD
export const hooksNamespace = (operationType: string): string => {
  return operationType === 'subscription' ? 'SubscriptionHooks' : 'ReactApolloHooks';
};

export const hooksImport = (operationType: string, options: Handlebars.HelperOptions): string => {
  const config = options.data.root.config || {};
  return config.hooksImportFrom || 'react-apollo-hooks';
=======
export const gqlImport = (operationType: string, options: Handlebars.HelperOptions): string => {
  const config = options.data.root.config || {};
  return config.gqlImport || 'import gql from \'graphql-tag\'';
>>>>>>> 5f1df926
};<|MERGE_RESOLUTION|>--- conflicted
+++ resolved
@@ -122,17 +122,12 @@
   return operationType !== 'subscription' || config.withSubscriptionHooks;
 };
 
-<<<<<<< HEAD
-export const hooksNamespace = (operationType: string): string => {
-  return operationType === 'subscription' ? 'SubscriptionHooks' : 'ReactApolloHooks';
+export const gqlImport = (operationType: string, options: Handlebars.HelperOptions): string => {
+  const config = options.data.root.config || {};
+  return config.gqlImport || 'import gql from \'graphql-tag\'';
 };
 
 export const hooksImport = (operationType: string, options: Handlebars.HelperOptions): string => {
   const config = options.data.root.config || {};
   return config.hooksImportFrom || 'react-apollo-hooks';
-=======
-export const gqlImport = (operationType: string, options: Handlebars.HelperOptions): string => {
-  const config = options.data.root.config || {};
-  return config.gqlImport || 'import gql from \'graphql-tag\'';
->>>>>>> 5f1df926
 };