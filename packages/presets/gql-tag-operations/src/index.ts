--- conflicted
+++ resolved
@@ -62,7 +62,6 @@
    */
   fragmentMasking?: FragmentMaskingConfig | boolean;
   /**
-<<<<<<< HEAD
    * @description If base schema types are in another file,
    * you can specify this as the relative path to it.
    *
@@ -91,7 +90,7 @@
    * ```
    */
   importTypesNamespace?: string;
-=======
+  /**
    * @description Specify the name of the "graphql tag" function to use
    * @default "gql"
    *
@@ -107,7 +106,6 @@
    * ```
    */
   gqlTagName?: string;
->>>>>>> a3a7a8ac
 };
 
 export const preset: Types.OutputPreset<GqlTagConfig> = {
